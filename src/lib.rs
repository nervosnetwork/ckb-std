--- conflicted
+++ resolved
@@ -15,10 +15,6 @@
 #[cfg(feature = "buddy-alloc")]
 pub use buddy_alloc;
 #[cfg(feature = "ckb-types")]
-<<<<<<< HEAD
-pub mod high_level;
-=======
 pub mod high_level;
 #[cfg(feature = "ckb-types")]
-pub use ckb_types;
->>>>>>> 49571f71
+pub use ckb_types;